from ast import Num
from cmath import acos
from copy import deepcopy
from doctest import DocFileSuite
import os
import pickle
from re import L
from threading import currentThread
from turtle import distance
import numpy as np
import sympy
import logging
from typing import Tuple
from math import pi, dist
import numpy as np
from scipy.spatial.distance import cdist


class Player:
    def __init__(self, rng: np.random.Generator, logger: logging.Logger, total_days: int, spawn_days: int,
                 player_idx: int, spawn_point: sympy.geometry.Point2D, min_dim: int, max_dim: int, precomp_dir: str) \
            -> None:
        """Initialise the player with given skill.

            Args:
                rng (np.random.Generator): numpy random number generator, use this for same player behavior across run
                logger (logging.Logger): logger use this like logger.info("message")
                total_days (int): total number of days, the game is played
                spawn_days (int): number of days after which new units spawn
                player_idx (int): index used to identify the player among the four possible players
                spawn_point (sympy.geometry.Point2D): Homebase of the player
                min_dim (int): Minimum boundary of the square map
                max_dim (int): Maximum boundary of the square map
                precomp_dir (str): Directory path to store/load pre-computation
        """

        # precomp_path = os.path.join(precomp_dir, "{}.pkl".format(map_path))

        # # precompute check
        # if os.path.isfile(precomp_path):
        #     # Getting back the objects:
        #     with open(precomp_path, "rb") as f:
        #         self.obj0, self.obj1, self.obj2 = pickle.load(f)
        # else:
        #     # Compute objects to store
        #     self.obj0, self.obj1, self.obj2 = _

        #     # Dump the objects
        #     with open(precomp_path, 'wb') as f:
        #         pickle.dump([self.obj0, self.obj1, self.obj2], f)

        # Default variables passed into function
        self.rng = rng
        self.logger = logger
        self.spawn_days = spawn_days
        self.total_days = total_days
        self.spawn_point = [spawn_point.x, spawn_point.y]
        self.player_idx = player_idx
        self.min_dim = min_dim
        self.max_dim = max_dim

        # Experimenal variables
        self.other_players = [0,1,2,3]
        self.other_players.remove(self.player_idx)
        self.last_n_days_positions = {}
        self.hostility_registry = {}

        for other_player in self.other_players:
            self.last_n_days_positions[other_player] = []
            self.hostility_registry[other_player] = 1


    def basic_aggressiveness(self, prev_position, current_position) -> float:
        """Function which based on current and past posisitions returns the difference in avg distance from spawn point.
            Is fairly inaccurate due to summing all units distance when one or two units could cause lots of damage in a sparse game

                Args:
                    unit_id (list(list(str))): contains the position of each unit on one team at some previous time
                    current_position (list(list(float))): contains the position of each unit on one team currently
                Returns:
                    float: Where greater values indicate more aggressive players
                """
        total_prev = 0
        total_current = 0
        for p in prev_position:
            total_prev = abs(dist(self.spawn_point, [p.x, p.y]))

        for p in current_position:
            total_current = abs(dist(self.spawn_point, [p.x, p.y]))

        return total_current/len(current_position) - total_prev/len(prev_position)
    
    # finds the player with the most score besides us
    def currentEnemyWinner(self, current_scores) -> list[int]:
        score, player_idx1 = -1, -1
        for other in self.other_players:
            if current_scores[other] > score:
                score = current_scores[other]
                player_idx1 = other
        return self.inCollaboration(player_idx1, current_scores)
        
    # determines whehter a player is in collaboration with another player
    def inCollaboration(self, firstEnemy, current_scores) -> int:
        remainingPlayer = self.other_players.copy()
        remainingPlayer.remove(firstEnemy)
        score, secondEnemy = -1, -1
        for other in remainingPlayer:
            if current_scores[other] > score:
                score = current_scores[other]
                secondEnemy = other
        if current_scores[firstEnemy] !=0 and current_scores[secondEnemy]/current_scores[firstEnemy] > 0.96:
            return [firstEnemy, secondEnemy]
        return [firstEnemy]
    
    # return the two points I should be moving toward player direction.
    def findTwoClosest(self, unit_pos, player):
        pos_to_me = [[None], [None]]
        distances = cdist(list([i.x, i.y] for i in unit_pos[self.player_idx]), list([i.x, i.y] for i in unit_pos[player]), metric='euclidean')
        
        globalFirst, globalFirstIdx = 1000000, -1
        for myPoint, otherList in enumerate(distances):
            first, firstIdx = 1000000, -1
            for idx, num in enumerate(otherList):
                if num < first:
                    first, firstIdx = num, idx
                    otherList[idx] = 100000
            if first < globalFirst:
                globalFirst, globalFirstIdx = first, firstIdx
                pos_to_me[0] = [myPoint, globalFirstIdx]

        globalSecond, globalSecondIdx = 1000000, -1
        for myPoint, otherList in enumerate(distances):
            if myPoint == pos_to_me[0][0] and myPoint != pos_to_me[1][0]:
                first, firstIdx = 1000000, -1
                for idx, num in enumerate(otherList):
                    if num < first:
                        first, firstIdx = num, idx
                        otherList[idx] = 100000
                if first < globalSecond:
                    globalSecond, globalSecondIdx = first, firstIdx
                    pos_to_me[1] = [myPoint, globalSecondIdx]
        return pos_to_me
    
    def moveTowardAggressive(self, current_scores, unit_pos, unit_id):
        # returns which of our unit should be move toward the middle of the enemy's closest two points
        agg_players = self.currentEnemyWinner(current_scores)
        strategies = []
        # used = []
        for player in agg_players:
            
            two_points_close = self.findTwoClosest(unit_pos, player)
            
            
            # there could the case where two_points_close[0][0] is different from two_points_close[1][0]
            # this would be rare, thus not handle 
            my_unit_idx = two_points_close[0][0]
            # while my_unit_idx in used:
            #     copied = unit_pos.copy()
            #     copy = copied[self.player_idx]
            #     print(copy)
            #     return 0
            #     # two_points_close = self.findTwoClosest(copy, player)
            ene_unit_1_idx, ene_unit_2_idx = two_points_close[0][1], two_points_close[1][1]
            
            a  = unit_pos[self.player_idx][my_unit_idx] # my point
            b  = unit_pos[player][ene_unit_1_idx] # b = ene point_1
            c  = unit_pos[player][ene_unit_2_idx] # c = ene point_2
            
            ab, ac, bc = dist((a.x, a.y), (b.x, b.y)), dist((a.x, a.y), (c.x, c.y)), dist((b.x, b.y), (c.x, c.y))
            mid_angle = (acos((ac**2 - ab**2 - bc**2)/(-2.0 * ab * ac))) / 2
            
            strategies.append({'move': my_unit_idx,'player': player, 'ene_points':[ene_unit_1_idx,ene_unit_2_idx],  'mid_angle': mid_angle.real})
            # used.append(my_unit_idx) # will be used to move 

            # print('player, :', player, 'mid_angle', mid_angle*180/pi, '(my_unit_id, ene1_id, ene2_id): (', unit_id[self.player_idx][my_unit_idx], unit_id[player][ene_unit_1_idx], unit_id[player][ene_unit_2_idx], ')')
        
       

        print('strategies: ', strategies)
        return strategies

    def play(self, unit_id, unit_pos, map_states, current_scores, total_scores) -> [tuple[float, float]]:
        """Function which based on current game state returns the distance and angle of each unit active on the board

                Args:
                    unit_id (list(list(str))): contains the ids of each player's units (unit_id[player_idx][x])
                    unit_pos (list(list(float))): contains the position of each unit currently present on the map
                                                    (unit_pos[player_idx][x])
                    map_states (list(list(int)): contains the state of each cell, using the x, y coordinate system
                                                    (map_states[x][y])
                    current_scores (list(int)): contains the number of cells currently occupied by each player
                                                    (current_scores[player_idx])
                    total_scores (list(int)): contains the cumulative scores up until the current day
                                                    (total_scores[player_idx]

                Returns:
                    List[Tuple[float, float]]: Return a list of tuples consisting of distance and angle in radians to
                                                move each unit of the player
                """
        offense = self.moveTowardAggressive(current_scores, unit_pos, unit_id)
        offense_idx = [i['move'] for i in offense]
        print('alpha ', offense)
        moves = []
        locx = 0
        locy = 0
        if self.player_idx == 0:
            locx = 0
            locy = 0
        elif self.player_idx == 1:
            locx = 0
            locy = 75
        elif self.player_idx == 2:
            locx = 75
            locy = 75
        elif self.player_idx == 3:
            locx = 75
            locy = 0
            
        attackers = []
            
        for i in range(25-1):
            for j in range(25-1):
                if map_states[i + locx][j + locy] != self.player_idx+1 and map_states[i + locx][j + locy] > 0 and map_states[i + locx][j + locy] not in attackers:
                    attackers.append(map_states[i + locx][j + locy])
        
        if self.player_idx == 0: # Top left orange
            if len(attackers) != 0:
                for i in attackers:
                    if len(attackers) > 1:
                        angles = [pi/2, pi/2, pi/4, 2*pi, 2*pi]
                    if i == 2:
                        angles = [pi/2, pi/2, pi/2, pi/2, pi/2]
                    elif i == 4:
                        angles = [2*pi, 2*pi, 2*pi, 2*pi, 2*pi]
            else:
                angles = [(2*pi/8), (4*pi/8), 0, (3*pi/8), (pi/8) ]
        elif self.player_idx == 1: # Bottom left pink
            if len(attackers) != 0:
                for i in attackers:
                    if len(attackers) > 1:
                        angles = [2*pi, 2*pi, (7*pi)/4, (3*pi)/2, (3*pi)/2]
                    if i == 1:
                        angles = [2*pi, 2*pi, 2*pi, 2*pi, 2*pi]
                    elif i == 3:
                        angles = [(3*pi)/2, (3*pi)/2, (3*pi)/2, (3*pi)/2, (3*pi)/2]
            else:
                angles = [7*pi/4, 3*pi/2, 0, 13*pi/8, 15*pi/8] 
        elif self.player_idx == 2: # Bottom right blue
            if len(attackers) != 0:
                for i in attackers:
                    if len(attackers) > 1:
                        angles = [(3*pi)/2, (3*pi)/2, (5*pi)/4 , pi, pi]
                    if i == 4:
                        angles = [(3*pi)/2, (3*pi)/2, (3*pi)/2, (3*pi)/2, (3*pi)/2]
                    elif i == 2:
                        angles = [pi, pi, pi, pi, pi]
            else:
                angles = [5*pi/4, 3*pi/2, pi, 11*pi/8, 9*pi/8] 
        else: # Top right yellow
            if len(attackers) != 0:
                for i in attackers:
                    if len(attackers) > 1:
                        angles = [pi, pi, (3*pi)/4 , pi/2, pi/2]
                    if i == 1:
                        angles = [pi, pi, pi, pi, pi]
                    elif i == 3:
                        angles = [pi/2, pi/2, pi/2, pi/2, pi/2]
            else:
                angles = [3*pi/4, pi, pi/2, 7*pi/8, 5*pi/8]
        
        total_units = len(unit_id[self.player_idx])

        # Find aggressivness of other players maybe use this to adjust angles of units to be defensive
        
        for other_player in self.other_players:
<<<<<<< HEAD
            if len(unit_pos[other_player]) != 0:
                if len(self.last_n_days_positions[other_player]) == self.n:
                    change = self.basic_aggressiveness(self.last_n_days_positions[other_player].pop(0), unit_pos[other_player])
                    self.hostility_registry[other_player] = change
                self.last_n_days_positions[other_player].append(unit_pos[other_player])
=======
            if len(self.last_n_days_positions[other_player]) == self.spawn_days:
                change = self.basic_aggressiveness(self.last_n_days_positions[other_player].pop(0), unit_pos[other_player])
                self.hostility_registry[other_player] = change
            self.last_n_days_positions[other_player].append(unit_pos[other_player])
>>>>>>> e494cc84

        for i in range(total_units):
            if i in offense_idx:
                moves.append((1, offense[0]['mid_angle']) if (i == offense[0]['move']) else ((1, offense[1]['mid_angle'])))
            else:
                moves.append((1, angles[i % len(angles)]))
            

        return moves<|MERGE_RESOLUTION|>--- conflicted
+++ resolved
@@ -273,18 +273,10 @@
         # Find aggressivness of other players maybe use this to adjust angles of units to be defensive
         
         for other_player in self.other_players:
-<<<<<<< HEAD
-            if len(unit_pos[other_player]) != 0:
-                if len(self.last_n_days_positions[other_player]) == self.n:
-                    change = self.basic_aggressiveness(self.last_n_days_positions[other_player].pop(0), unit_pos[other_player])
-                    self.hostility_registry[other_player] = change
-                self.last_n_days_positions[other_player].append(unit_pos[other_player])
-=======
             if len(self.last_n_days_positions[other_player]) == self.spawn_days:
                 change = self.basic_aggressiveness(self.last_n_days_positions[other_player].pop(0), unit_pos[other_player])
                 self.hostility_registry[other_player] = change
             self.last_n_days_positions[other_player].append(unit_pos[other_player])
->>>>>>> e494cc84
 
         for i in range(total_units):
             if i in offense_idx:
