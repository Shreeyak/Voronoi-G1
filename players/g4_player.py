--- conflicted
+++ resolved
@@ -1,10 +1,3 @@
-<<<<<<< HEAD
-=======
-from multiprocessing import parent_process
-import numpy as np
-from shapely.geometry import LineString, Point
-from shapely.ops import nearest_points
->>>>>>> b44e1bcb
 import logging
 import multiprocessing
 import pdb
@@ -12,6 +5,7 @@
 from abc import ABC, abstractmethod
 from enum import Enum
 from glob import glob
+from multiprocessing import parent_process
 from os import makedirs, remove
 from random import randint, uniform
 from typing import Callable, Optional, TypeAlias
@@ -19,6 +13,8 @@
 import matplotlib.pyplot as plt
 import numpy as np
 import pandas as pd
+import torch
+import torch.nn.functional as F
 from matplotlib import colors
 from matplotlib.collections import LineCollection
 from scipy.spatial import KDTree
@@ -30,6 +26,8 @@
 # ==================
 # Game State Classes
 # ==================
+
+attack_roll = 0
 
 
 class GameParameters:
@@ -84,21 +82,15 @@
         turn: int,
         unit_id: list[list[str]],
         unit_pos: list[list[Point]],
-<<<<<<< HEAD
         map_states: list[list[int]],
-=======
-        map_states: list[list[int]]
->>>>>>> b44e1bcb
     ):
         self.params = params
         self.turn = turn
         self.unit_id = unit_id
         self.unit_pos = unit_pos
         self.map_states = map_states
-<<<<<<< HEAD
+
         self.cached_ownership = None
-=======
->>>>>>> b44e1bcb
 
     # =============================
     # Role Update Utility Functions
@@ -123,16 +115,16 @@
             for enemy_id in range(4)
             if enemy_id != self.params.player_idx
         }
-    
-    '''
+
+    """
     def enemy_i_units(self, enemy_idx):
         return {
             enemy_id: list(zip(self.unit_id[enemy_id], self.unit_pos[enemy_id]))
             for enemy_id in range(4)
             if enemy_id == enemy_idx
         }
-    '''
-    
+    """
+
     def all_enemy_units(self):
         """Returns all enemy units in a list `[(unit_id, unit_pos)]`."""
         return [
@@ -232,6 +224,7 @@
     dir, mag = force_vec(p1, p2)
     # Inverse magnitude: closer things apply greater force
     return dir * 1 / (mag + EPSILON)
+
 
 EASING_EXP = 5
 
@@ -740,18 +733,15 @@
     def deallocation_candidate(self, target_point):
         pass
 
-import torch
-import torch.nn.functional as F
 
 def check_border(my_player_idx, target_player_idx, vertical, horizontal):
-    #pdb.set_trace()
+    # pdb.set_trace()
     def check_pair(idx1, idx2, target1, target2):
-        if (
-            idx1 == target1 and idx2 == target2 
-            or idx1 == target2 and idx2 == target1):
+        if idx1 == target1 and idx2 == target2 or idx1 == target2 and idx2 == target1:
             return True
         else:
             return False
+
     if check_pair(my_player_idx, target_player_idx, 0, 1):
         return 1 in vertical or 1 in horizontal
     if check_pair(my_player_idx, target_player_idx, 0, 2):
@@ -767,10 +757,10 @@
     else:
         # somethings wrong
         return None
-    
-    
+
+
 def border_detect(map_state, my_player_idx, target_player_idx):
-    base_kernel = torch.tensor([-1,0,1])
+    base_kernel = torch.tensor([-1, 0, 1])
     vecrtical_kernel = base_kernel.reshape(1, 1, 3, 1)
     horizontal_kernel = base_kernel.reshape(1, 1, 1, 3)
     map_tensor = torch.tensor(map_state).reshape(1, 100, 100)
@@ -780,17 +770,20 @@
     map_tensor[map_tensor == 2] = 2
     map_tensor[map_tensor == 4] = 8
     map_tensor[map_tensor == 3] = 4
-    #tmp = map_tensor.unique()
-    #pdb.set_trace()
+    # tmp = map_tensor.unique()
+    # pdb.set_trace()
     vertical_edge = torch.abs(F.conv2d(map_tensor, vecrtical_kernel))
     horizontal_edge = torch.abs(F.conv2d(map_tensor, horizontal_kernel))
-    #pdb.set_trace()
-    #plt.imshow(vertical_edge.permute(1,2,0))
-    #plt.savefig("vertical.png")
-    #plt.imshow(horizontal_edge.permute(1,2,0))
-    #plt.savefig("horizontal.png")
-    return check_border(my_player_idx, target_player_idx, vertical_edge, horizontal_edge)
-    
+    # pdb.set_trace()
+    # plt.imshow(vertical_edge.permute(1,2,0))
+    # plt.savefig("vertical.png")
+    # plt.imshow(horizontal_edge.permute(1,2,0))
+    # plt.savefig("horizontal.png")
+    return check_border(
+        my_player_idx, target_player_idx, vertical_edge, horizontal_edge
+    )
+
+
 class Attacker(Role):
     def __init__(self, logger, params, target_player):
         super().__init__(logger, params)
@@ -811,12 +804,12 @@
         return nearest_points(line, point)[0]
 
     def _turn_moves(self, update, dead_units):
-        #pdb.set_trace()
-        #tmp1 = self.params.player_idx
-        #tmp2 = self.target_player
-        #border_exist = border_detect(update.map_states, self.params.player_idx, self.target_player)
-        #pdb.set_trace()
-        
+        # pdb.set_trace()
+        # tmp1 = self.params.player_idx
+        # tmp2 = self.target_player
+        # border_exist = border_detect(update.map_states, self.params.player_idx, self.target_player)
+        # pdb.set_trace()
+
         ATTACK_INFLUENCE = 100
         AVOID_INFLUENCE = 300
         SPREAD_INFLUENCE = 30
@@ -825,7 +818,7 @@
         own_units = update.own_units()
         enemy_units = update.enemy_units()
         enemy_units = enemy_units[self.target_player]
-        
+
         # get attack force
         homebase_mode = True
         # get where to initiate the attack
@@ -847,8 +840,10 @@
             attack_force = self.attack_point(unit_pos, target, closest_pt_on_formation)
 
             attack_repulsion_force = repelling_force(unit_pos, avoid)
-            
-            attack_unit_spread_force = self.attacker_spread_force(unit_pos, unit_id, own_units)
+
+            attack_unit_spread_force = self.attacker_spread_force(
+                unit_pos, unit_id, own_units
+            )
 
             if unit_id not in self.pincer_force:
                 pincer_spread_force = self.pincer_spread_force(attack_force)
@@ -858,8 +853,8 @@
             PINCER_INFLUENCE = 1 / dist_to_avoid * 30
 
             total_force = normalize(
-                SPREAD_INFLUENCE * attack_unit_spread_force +
-                + AVOID_INFLUENCE * attack_repulsion_force
+                SPREAD_INFLUENCE * attack_unit_spread_force
+                + +AVOID_INFLUENCE * attack_repulsion_force
                 + ATTACK_INFLUENCE * attack_force
                 + PINCER_INFLUENCE * self.pincer_force[unit_id]
             )
@@ -887,13 +882,15 @@
         return target_pos, target_pos - unit_vec * 10
 
     def attacker_spread_force(self, my_pos, my_id, own_units):
-        #pdb.set_trace()
+        # pdb.set_trace()
         attacker_unit_forces = [
-            repelling_force(my_pos, ally_pos) for unit_id, ally_pos in own_units.items() if unit_id != my_id
+            repelling_force(my_pos, ally_pos)
+            for unit_id, ally_pos in own_units.items()
+            if unit_id != my_id
         ]
         spread_force = np.add.reduce(attacker_unit_forces)
         return normalize(spread_force)
-    
+
     def pincer_spread_force(self, attack_force):
         # alteranting left and right of the target point
         vec_perpendicular = attack_force.copy()
@@ -921,17 +918,16 @@
         attack_vec = attack_vec
         attack_vec *= -1
         return attack_vec[0]
-    
+
     def deallocation_candidate(self, target_point):
-        '''
+        """
         distance = []
         for unit_id in self.units:
             unit_pos = own_units[unit_id]
             _, dist = force_vec(target_point, unit_pos)
-        '''
+        """
         pass
 
-<<<<<<< HEAD
 
 # =======================================
 # Dynamic Allocation Rules Infrastructure
@@ -1054,7 +1050,7 @@
 @spawn_rules.rule
 def populate_defenders(rule_inputs: RuleInputs, uid: str):
     defender_role = rule_inputs.role_groups.of_type(RoleType.DEFENDER)[0]
-    if rule_inputs.update.turn > 20 and len(defender_role.units) < 20:
+    if rule_inputs.update.turn > 30 and len(defender_role.units) < 20:
         defender_role.allocate_unit(uid)
         return True
     return False
@@ -1067,7 +1063,9 @@
     total_scouts = sum(len(scouts.units) for scouts in scout_roles)
     total_attackers = sum(len(attackers.units) for attackers in attacker_roles)
     if total_scouts >= total_attackers:
-        attacker_roles[0].allocate_unit(uid)
+        global attack_roll
+        attacker_roles[attack_roll % 3].allocate_unit(uid)
+        attack_roll += 1
     else:
         scout_roles[0].allocate_unit(uid)
     return True
@@ -1124,8 +1122,6 @@
 # ======
 # Player
 # ======
-=======
->>>>>>> b44e1bcb
 class Player:
     params: GameParameters
     logger: logging.Logger
@@ -1179,25 +1175,14 @@
         self.role_groups.add_group(
             RoleType.DEFENDER, LatticeDefender(self.logger, self.params, 40)
         )
-        self.role_groups.add_group(
-            RoleType.ATTACKER, Attacker(self.logger, self.params)
-        )
+        enemy_player = set([0, 1, 2, 3]) - set([player_idx])
+        for enemy_idx in enemy_player:
+            self.role_groups.add_group(
+                RoleType.ATTACKER, Attacker(self.logger, self.params, enemy_idx)
+            )
         self.role_groups.add_group(
             RoleType.SCOUT, GreedyScout(self.logger, self.params)
         )
-<<<<<<< HEAD
-=======
-        
-        #pdb.set_trace()
-        enemy_player = set([0,1,2,3]) - set([player_idx])
-        for enemy_idx in enemy_player:
-            self.role_groups[RoleType.ATTACKER].append(Attacker(self.logger, self.params, enemy_idx))
-            
-        self.role_groups[RoleType.SCOUT].append(Scout(self.logger, self.params))
-        
-        # for simulating attacker behavior, delete when needed
-        self.attack_roll = 0
->>>>>>> b44e1bcb
 
     def debug(self, *args):
         self.logger.info(" ".join(str(a) for a in args))
@@ -1237,11 +1222,7 @@
             for player_units in unit_pos
         ]
 
-<<<<<<< HEAD
         update = StateUpdate(self.params, self.turn, unit_id, unit_pos, map_states)
-=======
-        update = StateUpdate(self.params, unit_id, unit_pos, map_states)
->>>>>>> b44e1bcb
 
         own_units = list(update.own_units().items())
         enemy_unit_locations = [pos for _, pos in update.all_enemy_units()]
@@ -1253,7 +1234,10 @@
         risks = list(
             zip(
                 enemy_unit_locations,
-                [min(100, (750 / (d1) + 750 / (d2))) for d1, d2 in risk_distances],
+                [
+                    min(100, (750 / (d1 + EPSILON) + 750 / (d2 + EPSILON)))
+                    for d1, d2 in risk_distances
+                ],
             )
         )
         # visualize_risk(risks, enemy_unit_locations, own_units, self.turn)
@@ -1264,7 +1248,6 @@
             uid for role in self.role_groups.all_roles() for uid in role.units
         )
         free_units = own_units - allocated_units
-<<<<<<< HEAD
         just_spawned = set(uid for uid in free_units if not uid in self.known_units)
         idle_units = free_units - just_spawned
         if len(idle_units) > 0:
@@ -1293,78 +1276,6 @@
                         self.debug(
                             "Exception processing role moves:", traceback.format_exc()
                         )
-=======
-
-        RING_SPACING = 5
-        MIN_RADIUS = 5
-        idle = 0
-        for uid in free_units:
-            '''
-            assigned = False
-
-            # TODO: framework for prioritizing allocation rules
-
-            # Currently assuming all defenders are RadialDefender
-            # Also assumes that defenders are ordered by priority for reinforcement
-            for ring in reversed(self.role_groups[RoleType.DEFENDER]):
-                target_density = int((np.pi * ring.radius / 2) / RING_SPACING)
-                if len(ring.units) < target_density:
-                    ring.allocate_unit(uid)
-                    assigned = True
-
-            if assigned:
-                continue
-
-            last_ring: RadialDefender = self.role_groups[RoleType.DEFENDER][-1]
-            # (1/4 circle circumference) / (spacing between units) = units in ring
-            target_density = int((np.pi * last_ring.radius / 2) / RING_SPACING)
-            next_radius = last_ring.radius / 2
-            if len(last_ring.units) >= target_density and next_radius >= MIN_RADIUS:
-                self.debug(f"Creating new Defender ring with radius {next_radius}")
-                last_ring = RadialDefender(self.logger, self.params, next_radius)
-                self.role_groups[RoleType.DEFENDER].append(last_ring)
-
-                last_ring.allocate_unit(uid)
-                assigned = True
-
-            if assigned:
-                continue
-
-            total_scouts = sum(
-                len(scouts.units) for scouts in self.role_groups[RoleType.SCOUT]
-            )
-            total_attackers = sum(
-                len(attackers.units)
-                for attackers in self.role_groups[RoleType.ATTACKER]
-            )
-            if total_scouts >= total_attackers:
-                # when assigning attack, if theres no border, dont even try to attack the enemy player
-                #if check_border() TODO
-                self.role_groups[RoleType.ATTACKER][self.attack_roll % 3].allocate_unit(uid)
-                self.attack_roll += 1
-                assigned = True
-            else:
-                self.role_groups[RoleType.SCOUT][0].allocate_unit(uid)
-                assigned = True
-
-            if assigned:
-                continue
-
-            idle += 1
-            '''
-            self.role_groups[RoleType.ATTACKER][self.attack_roll % 3].allocate_unit(uid)
-            self.attack_roll += 1
-
-        if idle > 0:
-            self.debug(f"Turn {self.turn}: {idle} idle units")
-
-        moves: list[tuple[float, float]] = []
-        role_moves = {}
-        for role in RoleType:
-            #pdb.set_trace()
-            for role_group in self.role_groups[role]:
-                role_moves.update(role_group.turn_moves(update))
->>>>>>> b44e1bcb
         for unit_id in unit_id[self.params.player_idx]:
             if not unit_id in role_moves:
                 moves.append((0, 0))
