--- conflicted
+++ resolved
@@ -1,16 +1,9 @@
-<<<<<<< HEAD
-=======
-import os
-import pickle
-from re import L
-from xml.dom.minidom import parseString
->>>>>>> f60c8ef4
 import numpy as np
-from shapely.geometry import Point
+from shapely.geometry import LineString, Point
+from shapely.ops import nearest_points
 import logging
 import pdb
 from typing import Tuple
-<<<<<<< HEAD
 from abc import ABC, abstractmethod
 from enum import Enum
 import pdb
@@ -18,17 +11,13 @@
 from constants import player_color, tile_color, dispute_color, base
 from matplotlib import colors
 import pandas as pd
-=======
-from shapely.geometry import LineString, Point
-from shapely.ops import nearest_points
->>>>>>> f60c8ef4
 
 EPSILON = 0.0000001
+
 
 def point_to_floats(p: Point):
     return np.array([float(p.x), float(p.y)])
 
-<<<<<<< HEAD
 
 class GameParameters:
     """Represents constant game parameters that don't change."""
@@ -284,8 +273,6 @@
         pass
 
 
-=======
->>>>>>> f60c8ef4
 class Player:
     params: GameParameters
     logger: logging.Logger
@@ -322,7 +309,6 @@
         self.turn = 0
 
         # Game fundamentals
-<<<<<<< HEAD
         self.params = GameParameters()
         self.params.total_days = total_days
         self.params.spawn_days = spawn_days
@@ -338,24 +324,7 @@
             NaiveAttacker(self.logger, self.params)
         )
 
-=======
-        self.total_days = total_days
-        self.spawn_days = spawn_days
-        self.player_idx = player_idx
-        self.spawn_point = spawn_point
-        self.min_dim = min_dim
-        self.max_dim = max_dim
-
-        if self.player_idx == 0:
-            self.homebase = (-1, -1)
-        elif self.player_idx == 1:
-            self.homebase = (-1, 101)
-        elif self.player_idx == 2:
-            self.homebase = (101, 101)
-        else:
-            self.homebase = (101, -1)
-    
-    def gather_point(self, units, targets):        
+    def gather_point(self, units, targets):
         move = []
         for i in range(len(units)):
             unit_vec_target, _ = self.force_vec(units[i], targets)
@@ -365,18 +334,17 @@
             move.debug("Move force:", move)
         move_vec = [self.to_polar((x[0][0], x[0][1])) for x in move]
         return move_vec
-        
-    
+
     def attack_point(self, units, target, homebase_mode=True):
-        '''Given a list of unit, attack the target point in a line formation.
-        
+        """Given a list of unit, attack the target point in a line formation.
+
         Args:
             units: attack units
             target: attack target
             homebase_mode: attack from homebase
         Return:
             a list of attack move using units for the target.
-        '''
+        """
         # Intuition:
         #    We want to form an line first before attacking
         #    But it is not always the optimal move
@@ -402,46 +370,50 @@
         #    But attack from the centroid of the units is more effective
         #    Thus, homebase mode provide the option to attack from centroi or from homebase
         def get_centroid(units):
-            '''
+            """
             Find centroid on a cluster of points
-            '''
+            """
             return units.mean(axis=0)
-        
+
         def find_closest_point(line, point):
-            '''
+            """
             Find closest point on line segment given a point
-            '''
+            """
             return nearest_points(line, point)[0]
-        
+
         def compute_attack_vector(units, closest_point, target_point):
-            '''Given units, their corresponding cloest point in the attack line, and a target
+            """Given units, their corresponding cloest point in the attack line, and a target
             Compute unit vector to attack target in a straight line formation
-            
+
             Args:
                 units: attack units
                 cloest_point: point in line formation thats cloest to units (1 to 1 mapping)
                 target_point: where to attack
-            
+
             Return:
                 list of attack move in unit vector form for each units
-            '''
+            """
             attack_move = []
             for i in range(len(units)):
-                unit_vec_closest, mag_closest = self.force_vec(units[i], closest_point[i].coords)
+                unit_vec_closest, mag_closest = self.force_vec(
+                    units[i], closest_point[i].coords
+                )
                 unit_vec_target, mag_target = self.force_vec(units[i], target_point)
                 # Calculate weight for cloest point and target point
                 total_mag = mag_target + mag_closest + EPSILON
-                weight_target = mag_target/total_mag
-                weight_closest = mag_closest/total_mag
+                weight_target = mag_target / total_mag
+                weight_closest = mag_closest / total_mag
                 # Calculate move vec for each units
-                attack_vec = unit_vec_closest * weight_closest + unit_vec_target * weight_target
-                attack_vec = attack_vec/np.linalg.norm(attack_vec + EPSILON)
+                attack_vec = (
+                    unit_vec_closest * weight_closest + unit_vec_target * weight_target
+                )
+                attack_vec = attack_vec / np.linalg.norm(attack_vec + EPSILON)
                 attack_vec *= -1
                 attack_move.append(attack_vec)
                 self.debug("\Attack force:", attack_vec)
             return attack_move
-            
-        if homebase_mode:# attack from homebase
+
+        if homebase_mode:  # attack from homebase
             start_point = self.spawn_point
         else:
             start_point = get_centroid(units)
@@ -453,11 +425,11 @@
         attack_vec = compute_attack_vector(units, cloest_points, target)
         attack_vec = [self.to_polar((x[0][0], x[0][1])) for x in attack_vec]
         return attack_vec
-            
+
     def find_weak_points(self, num_weak_pts, enemy_units):
-        '''
+        """
         Given an enemy player and their unit, find weak points = num_weak_pts
-        '''
+        """
         # TODO implement heuristic
         # Right now we are using the two most sparse point in enemy units as "weak point"
         # Using rectangular sampling region for now
@@ -468,14 +440,13 @@
         # NEED HEAT MAP
         # Given heat map and map state, we can find weak point.
         return [25, 75], [75, 50]
-    
+
     def get_enemy_unit(self, enemy_idx, unit_pos):
-        '''
+        """
         Given an enemy player index, return the unit location of enemy player i.
-        '''
+        """
         return unit_pos[enemy_idx]
-    
->>>>>>> f60c8ef4
+
     def debug(self, *args):
         self.logger.info(" ".join(str(a) for a in args))
 
@@ -485,7 +456,6 @@
             min(self.max_dim, max(self.min_dim, y)),
         )
 
-<<<<<<< HEAD
     def risk_distances(self, enemy_location, own_units):
         self.debug("enemy_location", enemy_location)
         # self.debug("\thomebase:", self.homebase)
@@ -497,25 +467,6 @@
             d_our_unit = np.linalg.norm(np.subtract(unit[1], enemy_location))
             d_to_closest_unit = min(d_our_unit, d_to_closest_unit)
         return (d_base, d_to_closest_unit)
-=======
-    def force_vec(self, p1, p2):
-        v = p1 - p2
-        mag = np.linalg.norm(v)
-        unit = v / (mag + EPSILON)
-        return unit, mag
-
-    def to_polar(self, p):
-        x, y = p
-        return np.sqrt(x**2 + y**2), np.arctan2(y, x)
-
-    def normalize(self, v):
-        return v / np.linalg.norm(v)
-
-    def repelling_force(self, p1, p2):
-        dir, mag = self.force_vec(p1, p2)
-        # Inverse magnitude: closer things apply greater force
-        return dir * 1 / (mag + EPSILON)
->>>>>>> f60c8ef4
 
     def play(
         self, unit_id, unit_pos, map_states, current_scores, total_scores
@@ -544,6 +495,18 @@
             for player_units in unit_pos
         ]
 
+        # Hardcoded attack
+        # ================
+        # attack_move = None
+        # if len(unit_id[0]) > 10:
+        #     #enemy2 = self.get_enemy_unit(1, unit_pos)
+        #     #weak_pt_player_2 = self.find_weak_points(2, enemy2)
+        #     my_point = np.stack([sympy_p_float(pos) for pos in unit_pos[self.player_idx]], axis=0)
+        #     my_point = my_point[:10, :]
+        #     #self.debug(my_point.shape)
+        #     target = [25, 25]
+        #     attack_move = self.attack_point(my_point, target)
+
         update = StateUpdate(self.params, unit_id, unit_pos)
 
         own_units = list(update.own_units().items())
@@ -562,28 +525,13 @@
                 [min(100, (750 / (d1) + 750 / (d2))) for d1, d2 in risk_distances],
             )
         )
-<<<<<<< HEAD
         visualize_risk(risks, enemy_unit_locations, own_units, self.turn)
-=======
-        enemy_units_locations = [
-            sympy_p_float(unit_pos[player][i])
-            for player in range(len(unit_pos))
-            for i in range(len(unit_pos[player]))
-            if player != self.player_idx
-        ]
-        
-        attack_move = None
-        if len(unit_id[0]) > 10:
-            #enemy2 = self.get_enemy_unit(1, unit_pos)
-            #weak_pt_player_2 = self.find_weak_points(2, enemy2)
-            my_point = np.stack([sympy_p_float(pos) for pos in unit_pos[self.player_idx]], axis=0)
-            my_point = my_point[:10, :]
-            #self.debug(my_point.shape)
-            target = [25, 25]
-            attack_move = self.attack_point(my_point, target)
->>>>>>> f60c8ef4
-
-        self.debug("\tRisks:", risks)
+
+        # Hardcoded attack
+        # ================
+        # if attack_move is not None:
+        #     for idx, mv in enumerate(attack_move):
+        #         moves[idx] = mv
 
         # Calculate free units (just spawned)
         own_units = set(uid for uid in unit_id[self.params.player_idx])
@@ -651,18 +599,11 @@
         plt.colorbar(sm, cax=sub_ax)
         ax.invert_yaxis()
 
-<<<<<<< HEAD
         for p in range(1):
             for num, pos in own_units:
                 ax.scatter(pos[0], pos[1], color="blue")
-=======
-            moves.append(self.to_polar(total_force))
-        
-        if attack_move is not None:
-            for idx, mv in enumerate(attack_move):
-                moves[idx] = mv
->>>>>>> f60c8ef4
 
         np.meshgrid(list(range(100)), list(range(100)))
         plt.title(f"Day {turn}")
+        plt.tight_layout()
         plt.savefig(f"risk_{turn}.png")