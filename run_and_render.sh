#!/usr/bin/env bash

<<<<<<< HEAD
python main.py --last 10 --player1 4 --no_gui --dump_state
=======
python main.py --no_gui --dump_state
>>>>>>> 42728734
echo "Rendering frames..."
python render_game.py
echo "Creating video..."
convert -delay 5 -loop 0 $(ls -1 render/*.png | sort -V) -quality 95 game.mp4<|MERGE_RESOLUTION|>--- conflicted
+++ resolved
@@ -1,10 +1,6 @@
 #!/usr/bin/env bash
 
-<<<<<<< HEAD
-python main.py --last 10 --player1 4 --no_gui --dump_state
-=======
 python main.py --no_gui --dump_state
->>>>>>> 42728734
 echo "Rendering frames..."
 python render_game.py
 echo "Creating video..."
